#include "Mesh3d.cuh"

#include "common/cuda_memory.cuh"
#include "common/constants.h"

#include <fstream>

__global__ void kCalculateCellNormal(int n, const Point3 *vertices, const int3 *cells, Point3 *normals){
    unsigned int idx = blockIdx.x * blockDim.x + threadIdx.x;
    if(idx < n){
        const int3 triangle = cells[idx];
        const Point3 v12 = vertices[triangle.y] - vertices[triangle.x];
        const Point3 v13 = vertices[triangle.z] - vertices[triangle.x];

        normals[idx] = normalize(cross(v12, v13)); 
    }
}

__global__ void kCalculateCellCenter(int n, const Point3 *vertices, const int3 *cells, Point3 *centers){
    unsigned int idx = blockIdx.x * blockDim.x + threadIdx.x;
    if(idx < n){
        const int3 triangle = cells[idx];
        centers[idx] = CONSTANTS::ONE_THIRD * (vertices[triangle.x] + vertices[triangle.y] + vertices[triangle.z]);
    }
}

__global__ void kCalculateCellMeasure(int n, const Point3 *vertices, const int3 *cells, double *measures){
    unsigned int idx = blockIdx.x * blockDim.x + threadIdx.x;
    if(idx < n){
        const int3 triangle = cells[idx];
        const Point3 v12 = vertices[triangle.y] - vertices[triangle.x];
        const Point3 v13 = vertices[triangle.z] - vertices[triangle.x];

        measures[idx] = vector_length(cross(v12, v13)) * 0.5; 
    }
}

__global__ void kDetermineNeighborType(int n, const int3 *cells, int3 *simpleNeighbors, int *simpleNeighborsNum,
    int3 *attachedNeighbors, int *attachedNeighborsNum, int3 *notNeighbors, int *notNeighborsNum){
    unsigned int idx = blockIdx.x * blockDim.x + threadIdx.x;
<<<<<<< HEAD
    int tri1idx = idx / n;
    int tri2idx = idx % n;

    if(tri1idx < n && tri2idx < n && tri1idx < tri2idx){
        unsigned int commonPoints = 0;
        int3 tri1 = cells[tri1idx];
        int3 tri2 = cells[tri2idx];

        if(tri1.x == tri2.x || tri1.x == tri2.y || tri1.x == tri2.z)
            ++commonPoints;

        if(tri1.y == tri2.x || tri1.y == tri2.y || tri1.y == tri2.z)
            ++commonPoints;

        if(tri1.z == tri2.x || tri1.z == tri2.y || tri1.z == tri2.z)
            ++commonPoints;
        
        if(commonPoints == 0){
            int pos = atomicAdd(notNeighborsNum, 1);
            notNeighbors[pos] = int3({ tri1idx, tri2idx, -1 });
        }
        
        if(commonPoints == 1){
            int pos = atomicAdd(simpleNeighborsNum, 1);
            simpleNeighbors[pos] = int3({ tri1idx, tri2idx, -1 });
        }

        if(commonPoints == 2){
            int pos = atomicAdd(attachedNeighborsNum, 1);
            attachedNeighbors[pos] = int3({ tri1idx, tri2idx, -1 });
        }
    }
=======

    __shared__ int3 sharedCells[gpuThreadsMax];

	//do not exit the kernel immediately when idx >= n
	//because the thread might be required to perform loading into shared memory  
	for(int blockStart = 0; blockStart < n; blockStart += gpuThreadsMax){
		if(blockStart + threadIdx.x < n)
			sharedCells[threadIdx.x] = cells[blockStart + threadIdx.x];
		__syncthreads();

		if(idx < n){
			const int3 tri1 = cells[idx];

			for(int cell = 0; cell < gpuThreadsMax; ++cell)
				if(idx < blockStart + cell && blockStart + cell < n){
					unsigned int commonPoints = 0;
			
					const int3 tri2 = sharedCells[cell];

					if(tri1.x == tri2.x || tri1.x == tri2.y || tri1.x == tri2.z)
						++commonPoints;

					if(tri1.y == tri2.x || tri1.y == tri2.y || tri1.y == tri2.z)
						++commonPoints;

					if(tri1.z == tri2.x || tri1.z == tri2.y || tri1.z == tri2.z)
						++commonPoints;
					
					if(commonPoints == 0){
						int pos = atomicAdd(notNeighborsNum, 1);
						notNeighbors[pos] = int2({ (int)idx, blockStart + cell });
					}
					
					if(commonPoints == 1){
						int pos = atomicAdd(simpleNeighborsNum, 1);
						simpleNeighbors[pos] = int2({ (int)idx, blockStart + cell });
					}

					if(commonPoints == 2){
						int pos = atomicAdd(attachedNeighborsNum, 1);
						attachedNeighbors[pos] = int2({ (int)idx, blockStart + cell });
					}
				}
		}
		__syncthreads();
	}
>>>>>>> 288b1b65
}

Mesh3D::~Mesh3D(){
    free_device(d_simpleNeighborsNum);
    free_device(d_attachedNeighborsNum);
    free_device(d_notNeighborsNum);
}

bool Mesh3D::loadMeshFromFile(const std::string &filename, double scale)
{
    std::ifstream meshFile(filename);

    if(meshFile.is_open()){
        int numVertices, numCells;
        int tmp;

        meshFile >> numVertices >> numCells;

        std::vector<Point3> hostVertices;
        std::vector<int3> hostCells;

        hostVertices.reserve(numVertices);
        hostCells.reserve(numCells);

        for(int i = 0; i < numVertices; ++i){
            Point3 vertex;
            meshFile >> tmp >> vertex.x >> vertex.y >> vertex.z;
            hostVertices.push_back(scale * vertex);
        }

        while(!meshFile.eof()){
            meshFile >> tmp >> tmp;
            if(tmp == 203){ //encountered a triangle
                int3 triangle;
                meshFile >> triangle.x >> triangle.y >> triangle.z;
                
                //indices of vertices are base-1 in the imported files
                triangle.x -= 1;
                triangle.y -= 1;
                triangle.z -= 1;

                hostCells.push_back(triangle);
            } else {        //encountered an entity of another type
                numCells -= 1;
                meshFile >> tmp >> tmp;
            }
        }

        meshFile.close();

        vertices.allocate(numVertices);
        cells.allocate(numCells);
        cellNormals.allocate(numCells);
        cellCenters.allocate(numCells);
        cellMeasures.allocate(numCells);

        copy_h2d(hostVertices.data(), vertices.data, vertices.size);
        copy_h2d(hostCells.data(), cells.data, cells.size);

        printf("Loaded mesh with %d vertices and %d cells\n", numVertices, numCells);

        return true;
    } else {
        printf("Error while opening the file\n");
        return false;
    }
}

void Mesh3D::prepareMesh(){
    calculateNormals();
    calculateCenters();
    calculateMeasures();
    fillNeightborsLists();

    cudaDeviceSynchronize();
}

void Mesh3D::calculateNormals(){
    unsigned int blocks = blocksForSize(cells.size);
    kCalculateCellNormal<<<blocks, gpuThreads>>>(cells.size, vertices.data, cells.data, cellNormals.data);
}

void Mesh3D::calculateCenters(){
    unsigned int blocks = blocksForSize(cells.size);
    kCalculateCellCenter<<<blocks, gpuThreads>>>(cells.size, vertices.data, cells.data, cellCenters.data);
}

void Mesh3D::calculateMeasures(){
    unsigned int blocks = blocksForSize(cells.size);
    kCalculateCellMeasure<<<blocks, gpuThreads>>>(cells.size, vertices.data, cells.data, cellMeasures.data);
}

void Mesh3D::fillNeightborsLists(){
    allocate_device(&d_simpleNeighborsNum, 1);
    allocate_device(&d_attachedNeighborsNum, 1);
    allocate_device(&d_notNeighborsNum, 1);
    zero_value_device(d_simpleNeighborsNum, 1);
    zero_value_device(d_attachedNeighborsNum, 1);
    zero_value_device(d_notNeighborsNum, 1);

    simpleNeighbors.allocate(cells.size * CONSTANTS::MAX_SIMPLE_NEIGHBORS_PER_VERTEX / 2);    // number of triangles * (3 neighbors * 3 vertices per triangle) / 2 (discard duplicated pairs)
    attachedNeighbors.allocate(cells.size * 3 / 2);  // number of triangles * (3 vertices edges per triangle) / 2 (discard duplicated pairs)
    notNeighbors.allocate(cells.size * cells.size / 2);  // all pairs of triangls

    unsigned int blocks = blocksForSize(cells.size, gpuThreadsMax);
    kDetermineNeighborType<<<blocks, gpuThreadsMax>>>(cells.size, cells.data, simpleNeighbors.data, d_simpleNeighborsNum, attachedNeighbors.data, d_attachedNeighborsNum, notNeighbors.data, d_notNeighborsNum);
    copy_d2h(d_simpleNeighborsNum, &simpleNeighbors.size, 1);
    copy_d2h(d_attachedNeighborsNum, &attachedNeighbors.size, 1);
    copy_d2h(d_notNeighborsNum, &notNeighbors.size, 1);

    printf("Found %d pairs of simple neighbors and %d pairs of attached neighbors, %d pairs are not neighbors\n", simpleNeighbors.size, attachedNeighbors.size, notNeighbors.size);
}

void exportMeshToObj(const std::string &filename, const std::vector<Point3> &vertices, const std::vector<int3> &cells)
{
    std::ofstream outputFile(filename.c_str());

    for(const auto &pt : vertices)
        outputFile << "v " << pt.x << " " << pt.y << " " << pt.z << std::endl;

    for(const auto &triangle : cells)
        outputFile << "f " << triangle.x + 1 << " " << triangle.y + 1 << " " << triangle.z + 1 << std::endl;

    outputFile.close();
}<|MERGE_RESOLUTION|>--- conflicted
+++ resolved
@@ -38,40 +38,6 @@
 __global__ void kDetermineNeighborType(int n, const int3 *cells, int3 *simpleNeighbors, int *simpleNeighborsNum,
     int3 *attachedNeighbors, int *attachedNeighborsNum, int3 *notNeighbors, int *notNeighborsNum){
     unsigned int idx = blockIdx.x * blockDim.x + threadIdx.x;
-<<<<<<< HEAD
-    int tri1idx = idx / n;
-    int tri2idx = idx % n;
-
-    if(tri1idx < n && tri2idx < n && tri1idx < tri2idx){
-        unsigned int commonPoints = 0;
-        int3 tri1 = cells[tri1idx];
-        int3 tri2 = cells[tri2idx];
-
-        if(tri1.x == tri2.x || tri1.x == tri2.y || tri1.x == tri2.z)
-            ++commonPoints;
-
-        if(tri1.y == tri2.x || tri1.y == tri2.y || tri1.y == tri2.z)
-            ++commonPoints;
-
-        if(tri1.z == tri2.x || tri1.z == tri2.y || tri1.z == tri2.z)
-            ++commonPoints;
-        
-        if(commonPoints == 0){
-            int pos = atomicAdd(notNeighborsNum, 1);
-            notNeighbors[pos] = int3({ tri1idx, tri2idx, -1 });
-        }
-        
-        if(commonPoints == 1){
-            int pos = atomicAdd(simpleNeighborsNum, 1);
-            simpleNeighbors[pos] = int3({ tri1idx, tri2idx, -1 });
-        }
-
-        if(commonPoints == 2){
-            int pos = atomicAdd(attachedNeighborsNum, 1);
-            attachedNeighbors[pos] = int3({ tri1idx, tri2idx, -1 });
-        }
-    }
-=======
 
     __shared__ int3 sharedCells[gpuThreadsMax];
 
@@ -102,23 +68,22 @@
 					
 					if(commonPoints == 0){
 						int pos = atomicAdd(notNeighborsNum, 1);
-						notNeighbors[pos] = int2({ (int)idx, blockStart + cell });
+						notNeighbors[pos] = int3({ (int)idx, blockStart + cell, -1 });
 					}
 					
 					if(commonPoints == 1){
 						int pos = atomicAdd(simpleNeighborsNum, 1);
-						simpleNeighbors[pos] = int2({ (int)idx, blockStart + cell });
+						simpleNeighbors[pos] = int3({ (int)idx, blockStart + cell, -1 });
 					}
 
 					if(commonPoints == 2){
 						int pos = atomicAdd(attachedNeighborsNum, 1);
-						attachedNeighbors[pos] = int2({ (int)idx, blockStart + cell });
+						attachedNeighbors[pos] = int3({ (int)idx, blockStart + cell, -1 });
 					}
 				}
 		}
 		__syncthreads();
 	}
->>>>>>> 288b1b65
 }
 
 Mesh3D::~Mesh3D(){
