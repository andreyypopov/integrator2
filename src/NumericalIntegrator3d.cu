--- conflicted
+++ resolved
@@ -51,13 +51,7 @@
 {
     unsigned int idx = blockIdx.x * blockDim.x + threadIdx.x;
 
-<<<<<<< HEAD
-    if(taskId < tasksNum && refinedCellId < refinedCellsNum){
-        const int3 oldTask = tasks[taskId];
-        const int originalCell = originalCells[refinedCellId];
-=======
     __shared__ int originalCellsSh[gpuThreadsMax];
->>>>>>> 288b1b65
 
 	//do not exit the kernel immediately when idx >= tasksNum
 	//because the thread might be required to perform loading into shared memory
@@ -67,7 +61,7 @@
 		__syncthreads();
 
 		if(idx < tasksNum){
-			const int2 oldTask = tasks[idx];
+			const int3 oldTask = tasks[idx];
 
 			for(int cell = 0; cell < gpuThreadsMax; ++cell)
 				if(blockStart + cell < refinedCellsNum){
@@ -238,7 +232,6 @@
         d_simpleNeighborsResults.allocate(hostTaskCount);
         zero_value_device(taskCount, 1);
         kCountOrCreateTasks<<<blocks, gpuThreadsMax>>>(simpleNeighborsTasks.size, verticesCellsNum.y, taskCount, simpleNeighborsTasks.data, originalCells.data, refinedSimpleNeighborsTasks.data);
-        cudaDeviceSynchronize();
     }
 
     if(attachedNeighborsTasks.size){
@@ -254,7 +247,6 @@
         d_attachedNeighborsResults.allocate(hostTaskCount);
         zero_value_device(taskCount, 1);
         kCountOrCreateTasks<<<blocks, gpuThreadsMax>>>(attachedNeighborsTasks.size, verticesCellsNum.y, taskCount, attachedNeighborsTasks.data, originalCells.data, refinedAttachedNeighborsTasks.data);
-        cudaDeviceSynchronize();
     }
 
     if(notNeighborsTasks.size){
@@ -270,9 +262,9 @@
         d_notNeighborsResults.allocate(hostTaskCount);
         zero_value_device(taskCount, 1);
         kCountOrCreateTasks<<<blocks, gpuThreadsMax>>>(notNeighborsTasks.size, verticesCellsNum.y, taskCount, notNeighborsTasks.data, originalCells.data, refinedNotNeighborsTasks.data);
-        cudaDeviceSynchronize();
-    }
-
+    }
+
+    cudaDeviceSynchronize();
     printf("Refined mesh contains %d vertices and %d cells. Number of tasks: simple neighbors - %d, attached neighbors - %d, non-neighbors - %d\n",
             verticesCellsNum.x, verticesCellsNum.y, refinedSimpleNeighborsTasks.size, refinedAttachedNeighborsTasks.size, refinedNotNeighborsTasks.size);
 
